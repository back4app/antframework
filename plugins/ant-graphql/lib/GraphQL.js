--- conflicted
+++ resolved
@@ -201,7 +201,6 @@
    * @private
    */
   _yargsFailed(msg) {
-<<<<<<< HEAD
     if (msg) {
       const { argv } = process;
       let command = null;
@@ -242,20 +241,6 @@
           command
         );
       }
-=======
-    if (
-      process.argv.includes('start') &&
-      msg &&
-      msg.includes('Unknown argument: configpath')
-    ) {
-      msg = 'Start command accepts no arguments';
-      yargsHelper.handleErrorMessage(
-        'Start command accepts no arguments',
-        null,
-        'start',
-        true
-      );
->>>>>>> 7538285f
     }
   }
 
