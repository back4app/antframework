/* eslint-disable no-console */

/**
 * @fileoverview Defines and exports the {@link Core} plugin class.
 */

const assert = require('assert');
const path = require('path');
const fs = require('fs-extra');
const { AntError, logger } = require('@back4app/ant-util');
const { yargsHelper } = require('@back4app/ant-util-yargs');
const { Config, BinFunction, Runtime, LibFunction, Template, Plugin } = require(
  '@back4app/ant'
);

const templates = [
  new Template(
    'Service',
    'Default',
    path.resolve(__dirname, '../templates/service/default')
  )
];

/**
 * @class ant-core/Core
 * Represents a plugin containing the Ant Framework's core functionalities.
 * @extends Plugin
 * @param {!Ant} ant The {@link Ant} instance that is loading the plugin.
 * @param {Object} config The config settings for the core plugin.
 * @param {String} config.basePath The base path to be used by the plugin.
 */
class Core extends Plugin {
  /**
   * @param {!Ant} ant The {@link Ant} framework instance that is loading the
   * plugin.
   * @param {Object} config The plugin config settings.
   * @param {String} config.basePath The base path to be used by the plugin.
   * @throws {AssertionError} If the "ant" param is not passed.
   */
  constructor(ant, config) {
    super(ant, config);

    /**
     * Contains the Core plugin runtimes.
     * @type {Array<Runtime>}
     * @private
     */
    this._runtimes = [
      new Runtime(
        this._ant,
        'Node',
        path.resolve(__dirname, '../functions/nodeRuntime.js'),
        ['js'],
        path.resolve(__dirname, '../templates/function/node.js.mustache'),
        '10'
      )
    ];
  }

  get templates() {
    return templates;
  }

  get runtimes() {
    return this._runtimes;
  }

  loadYargsSettings(yargs) {
    yargs.command(
      'create <service> [--template <template>]',
      'Create a new service',
      {
        template: {
          alias: 't',
          describe: 'Specify the template name or template files path for the new service',
          type: 'string',
          requiresArg: true,
          default: 'Default'
        }
      },
      async (argv) => {
        try {
          const outPath = await this.createService(argv.service, argv.template);
          console.log(
            `Service "${argv.service}" successfully created in "${outPath}" \
using template "${argv.template}"`
          );
          process.exit(0);
        } catch (e) {
          yargsHelper.handleErrorMessage(e.message, e, 'create');
        }
      }
    ).command(
      'deploy [--config <path>]',
      'Deploy a service in remote hosts',
      {},
      async () => {
        try {
          await this.deployService();
          console.log('Service successfully deployed');
          process.exit(0);
        } catch (e) {
          yargsHelper.handleErrorMessage(e.message, e, 'deploy');
        }
      }
    ).command(
      'plugin <command>',
      'Manage plugins of Ant framework', yargs => {
        yargs.command(
          'add <plugin> [--global]',
          'Adds new plugin', yargs => {
            yargs.positional('plugin', {
              describe: 'The plugin to be added',
              string: true
            }).option('global', {
              alias: 'g',
              describe: 'Adds plugin into global configuration file',
              boolean: true,
              nargs: 0,
              default: false
            });
          },
          async (argv) => {
            try {
              await this.addPlugin(argv.plugin, argv.configPath || argv.global);
              process.exit(0);
            } catch (e) {
              yargsHelper.handleErrorMessage(e.message, e, 'plugin add');
            }
          }
        ).command(
          'remove <plugin> [--global]',
          'Removes a plugin', yargs => {
            yargs.positional('plugin', {
              describe: 'The plugin to be removed',
              string: true
            }).option('global', {
              alias: 'g',
              describe: 'Removes plugin from global configuration file',
              boolean: true,
              nargs: 0,
              default: false
            });
          },
          async (argv) => {
            try {
              await this.removePlugin(argv.plugin, argv.configPath || argv.global);
              process.exit(0);
            } catch (e) {
              yargsHelper.handleErrorMessage(e.message, e, 'plugin remove');
            }
          }
        );
      }
    ).command(
      'template <command>',
      'Manage templates of Ant framework', yargs => {
        yargs.command(
          'add <category> <template> <path> [--global]',
          'Adds/overrides a template', yargs => {
            yargs.positional('category', {
              describe: 'The template category',
              string: true
            }).positional('template', {
              describe: 'The template to be added/overwritten',
              string: true
            }).positional('path', {
              describe: 'The path to the template files',
              string: true
            }).option('global', {
              alias: 'g',
              describe: 'Adds template into global configuration file',
              boolean: true,
              nargs: 0,
              default: false
            });
          },
          async ({ category, template, path: templatePath, configPath, global }) => {
            try {
              // If templatePath is relative, we must resolve it with our current working
              // directory before saving it into the configuration file
              if (templatePath && typeof templatePath === 'string' && !templatePath.startsWith('/')) {
                templatePath = path.resolve(process.cwd(), templatePath);
              }
              await this.addTemplate(category, template, templatePath, configPath || global);
              process.exit(0);
            } catch (e) {
              yargsHelper.handleErrorMessage(e.message, e, 'template add');
            }
          }
        ).command(
          'remove <category> <template> [--global]',
          'Removes a template', yargs => {
            yargs.positional('category', {
              describe: 'The template category',
              string: true
            }).positional('template', {
              describe: 'The template to be removed',
              string: true
            }).option('global', {
              alias: 'g',
              describe: 'Removes template from global configuration file',
              boolean: true,
              nargs: 0,
              default: false
            });
          },
          async (argv) => {
            try {
              await this.removeTemplate(argv.category, argv.template, argv.configPath || argv.global);
              process.exit(0);
            } catch (e) {
              yargsHelper.handleErrorMessage(e.message, e, 'template remove');
            }
          }
        ).command(
          'ls',
          'Lists all templates available',
          () => {},
          async () => {
            try {
              await this.listTemplates();
              process.exit(0);
            } catch (e) {
              yargsHelper.handleErrorMessage(e.message, e, 'template ls');
            }
          }
        );
      }
    ).command(
      'function <command>',
      'Manage functions of Ant framework', yargs => {
        yargs.command(
          'add <name> [function] [runtime] [runtimeVersion]',
          'Adds/overrides a function', yargs => {
            yargs.positional('name', {
              describe: 'The name of the function',
              type: 'string'
            }).positional('function', {
              describe: 'The path to the function',
              type: 'string'
            }).positional('runtime', {
              describe: 'The runtime to run the function',
              type: 'string',
            }).positional('runtimeVersion', {
              describe: 'The runtime version to run the function',
              type: 'string',
              require: false
            }).option('global', {
              alias: 'g',
              describe: 'Adds the function into global configuration file',
              type: 'boolean',
              nargs: 0,
              default: false
            }).option('type', {
              alias: 'f',
              describe: 'Specifies which type of function will be added',
              choices: ['lib', 'bin'],
              default: 'lib',
              type: 'string'
            }).option('template', {
              alias: 't',
              describe: 'The template to render the function in case no source \
file is found at the given path',
              type: 'string'
            });
          },
          async ({ name, function: func, runtime, runtimeVersion, type, configPath, global, template }) => {
            try {
              await this.addFunction(name, func, runtime, runtimeVersion, type, configPath || global, template);
              process.exit(0);
            } catch (e) {
              yargsHelper.handleErrorMessage(e.message, e, 'function add');
            }
          }
        ).command(
          'remove <name> [--global]',
          'Removes a function', yargs => {
            yargs.positional('name', {
              describe: 'The function name',
              string: true
            }).option('global', {
              alias: 'g',
              describe: 'Removes function from global configuration file',
              boolean: true,
              nargs: 0,
              default: false
            });
          },
          async argv => {
            try {
              const { name, configPath, global } = argv;
              await this.removeFunction(name, configPath || global);
              process.exit(0);
            } catch (e) {
              yargsHelper.handleErrorMessage(e.message, e, 'function remove');
            }
          }
        ).command(
          'ls',
          'Lists all functions available',
          () => {},
          async () => {
            try {
              await this.listFunctions();
              process.exit(0);
            } catch (e) {
              yargsHelper.handleErrorMessage(e.message, e, 'function ls');
            }
          }
        ).command(
          'exec <function> [args..]',
          'Executes a function', yargs => {
            yargs.positional('function', {
              describe: 'The function name',
              string: true
            }).positional('args', {
              describe: 'One or more execution arguments',
              type: 'string'
            });
          },
          async argv => {
            try {
              const observable = await this.execFunction(argv.function, argv.args);
              const onNext = data => {
                console.log(data);
              };
              const onError = err => {
                console.log(err);
                process.exit(1);
              };
              const onComplete = () => {
                console.log(`Function ${argv.function} executed succesfully`);
                process.exit(0);
              };
              observable.subscribe(
                onNext,
                onError,
                onComplete
              );
            } catch (e) {
              yargsHelper.handleErrorMessage(e.message, e, 'function exec');
            }
          }
        );
      }
    ).command(
      'runtime <command>',
      'Manage runtimes of Ant framework', yargs => {
        yargs.command(
          'add <name> <runtimeVersion> <bin> [extensions..]',
          'Adds new runtime', yargs => {
            yargs.positional('name', {
              describe: 'The name of the runtime',
              type: 'string'
            }).positional('runtimeVersion', {
              describe: 'The version of the runtime',
              type: 'string'
            }).positional('bin', {
              describe: 'The path to the runtime',
              type: 'string'
            }).positional('extensions', {
              describe: 'The extensions supported by the runtime',
              array: true
            }).option('global', {
              alias: 'g',
              describe: 'Adds runtime into global configuration file',
              boolean: true,
              nargs: 0,
              default: false
            });
          },
          async ({ name, runtimeVersion, bin, extensions, configPath, global }) => {
            try {
              // If bin is relative, we must resolve it with our current working
              // directory before saving it into the configuration file
              if (bin && typeof bin === 'string' && !bin.startsWith('/')) {
                bin = path.resolve(process.cwd(), bin);
              }
              await this.addRuntime(name, runtimeVersion, bin, extensions, configPath || global);
              process.exit(0);
            } catch (e) {
              yargsHelper.handleErrorMessage(e.message, e, 'runtime add');
            }
          }
        ).command(
          'remove <name> <runtimeVersion> [--global]',
          'Removes a runtime', yargs => {
            yargs.positional('name', {
              describe: 'The name of the runtime to be removed',
              type: 'string'
            }).positional('runtimeVersion', {
              describe: 'The version of the runtime to be removed',
              type: 'string'
            }).option('global', {
              alias: 'g',
              describe: 'Removes runtime from global configuration file',
              type: 'boolean',
              nargs: 0,
              default: false
            });
          },
          async (argv) => {
            try {
              const { name, runtimeVersion, configPath, global } = argv;
              await this.removeRuntime(name, runtimeVersion, configPath || global);
              process.exit(0);
            } catch (e) {
              yargsHelper.handleErrorMessage(e.message, e, 'runtime remove');
            }
          }
        ).command(
          'ls',
          'Lists all runtimes available',
          () => {},
          async () => {
            try {
              await this.listRuntimes();
              process.exit(0);
            } catch (e) {
              yargsHelper.handleErrorMessage(e.message, e, 'runtime ls');
            }
          }
        );
      }
    );
    yargsHelper.attachFailHandler(yargs, this._yargsFailed);
  }

  /**
   * Runs when the yargs fails to parse the argv and it is used to define custom
   * error messages.
   * @param {String} msg The original Yargs message.
   * @private
   */
  _yargsFailed(msg) {
    let command = null;
    let error = null;
    const { argv } = process;
    if (msg) {
      if (argv.includes('create')) {
        command = 'create';
        if (msg.includes('Not enough non-option arguments')) {
          error = 'Create command requires service argument';
        } else if (msg.includes('Unknown argument: templatetemplate')) {
          error = 'Create command only accepts 1 argument';
        } else if (msg.includes('Not enough arguments following: template')) {
          error = 'Template option requires name argument';
        }
      } else if (
        process.argv.includes('deploy') &&
        msg &&
        msg.includes('Unknown argument: configpath')
      ) {
        command = 'deploy';
        error = 'Deploy command accepts no arguments';
      } else if (argv.includes('plugin')) {
        const pluginCommand = argv[argv.indexOf('plugin') + 1];
        switch(pluginCommand) {
        case 'add':
          command = 'plugin add';
          if (msg.includes('Not enough non-option arguments')) {
            error = 'Plugin add command requires plugin argument';
          }
          break;
        case 'remove':
          command = 'plugin remove';
          if (msg.includes('Not enough non-option arguments')) {
            error = 'Plugin remove command requires plugin argument';
          }
          break;
        default:
          command = 'plugin';
          if (msg.includes('Not enough non-option arguments')) {
            error = 'Plugin requires a command';
          }
          break;
        }
      } else if (argv.includes('template')) {
        const templateCommand = argv[argv.indexOf('template') + 1];
        switch(templateCommand) {
        case 'add':
          command = 'template add';
          if (msg.includes('Not enough non-option arguments')) {
            error = 'Template add command requires category, template and path arguments';
          }
          break;
        case 'remove':
          command = 'template remove';
          if (msg.includes('Not enough non-option arguments')) {
            error = 'Template remove command requires category and template arguments';
          }
          break;
        default:
          command = 'template';
          if (msg.includes('Not enough non-option arguments')) {
            error = 'Template requires a command';
          }
          break;
        }
      } else if (argv.includes('function')) {
        const functionCommand = argv[argv.indexOf('function') + 1];
        switch(functionCommand) {
        case 'add':
          command = 'function add';
          if (msg.includes('Not enough non-option arguments')) {
            error = 'Function add command requires name and function arguments';
          }
          break;
        case 'remove':
          command = 'function remove';
          if (msg.includes('Not enough non-option arguments')) {
            error = 'Function remove command requires name argument';
          }
          break;
        case 'exec':
          command = 'function exec';
          if (msg.includes('Not enough non-option arguments')) {
            error = 'Function exec command requires name argument';
          }
          break;
        default:
          command = 'function';
          if (msg.includes('Not enough non-option arguments')) {
            error = 'Function requires a command';
          }
          break;
        }
      } else if (argv.includes('runtime')) {
        const runtimeCommand = argv[argv.indexOf('runtime') + 1];
        switch (runtimeCommand) {
        case 'add':
          command = 'runtime add';
          if (msg.includes('Not enough non-option arguments')) {
<<<<<<< HEAD
            msg = 'Runtime add command requires name, runtimeVersion and bin arguments';
            createError = true;
=======
            error = 'Runtime add command requires name and bin arguments';
>>>>>>> 7538285f
          }
          break;
        case 'remove':
          command = 'runtime remove';
          if (msg.includes('Not enough non-option arguments')) {
<<<<<<< HEAD
            msg = 'Runtime remove command requires name and runtimeVersion arguments';
            createError = true;
=======
            error = 'Runtime remove command requires name argument';
>>>>>>> 7538285f
          }
          break;
        default:
          command = 'runtime';
          if (msg.includes('Not enough non-option arguments')) {
            error = 'Runtime requires a command';
          }
          break;
        }
      }
      if (error) {
        yargsHelper.handleErrorMessage(error, null, command, true);
      }
    }
  }

  /**
   * Creates a new service.
   * @param {!String} name The new service name
   * @param {String} [template=Default] The name of the template to be used during the new
   * service creation.
   * @returns {String} The path to the new service.
   * @throws {AssertionError} If "name" and "template" params are not String.
   * @async
   */
  async createService(name, template) {
    assert(name, 'Could not create service: param "name" is required');
    assert(
      typeof name === 'string',
      'Could not create service: param "name" should be String'
    );

    const servicePath = path.resolve(
      process.cwd(),
      name.replace(/[^a-z0-9]/gi, '-')
    );

    if (!template) {
      template = 'Default';
    }
    assert(
      typeof template === 'string',
      'Could not create service: param "template" should be String'
    );

    let templateObject = this.ant.templateController.getTemplate(
      'Service',
      template
    );
    if (!templateObject && fs.existsSync(template)) {
      logger.log(`Template ${template} not found under category "Service". \
Considering "${template}" as the template files path.`);
      templateObject = new Template('Service', 'CLI Template', template);
    }
    assert(
      templateObject instanceof Template,
      `Could not create service: template "${template}" was not found`
    );

    await templateObject.render(servicePath, { service: name });

    return servicePath;
  }

  /**
   * Deploys a GraphQL service.
   * @async
   */
  async deployService() {
    if (!this.ant.config) {
      throw new AntError('Could not find service config');
    }
    const hosts = new Map();
    for (const antFunction of this.ant.functionController.functions) {
      const host = antFunction.host;
      if (!host) {
        throw new AntError(
          `There is not a host assigned to the "${antFunction.name}" function`
        );
      } else if (hosts.has(host)) {
        hosts.get(host).push(antFunction);
      } else {
        hosts.set(host, [antFunction]);
      }
    }
    if (!hosts.size) {
      throw new AntError('There are no functions to be deployed.');
    }
    for (const [host, functions] of hosts) {
      logger.log(`Deploying functions to host "${host.name}"`);
      await host.deploy(functions);
    }
  }

  /**
   * Adds a plugin into a configuration file
   *
   * @param {!String} plugin The path to the plugin files
   * @param {String|Boolean} config The configuration file path whose plugin
   * will be added; or a flag indicating this change should be done on the
   * global configuration (if true), or local configuration (if false).
   * @returns {String} The path to the configuration file or null if nothing
   * was done.
   */
  async addPlugin(plugin, config) {
    config = Core._getConfig(config);
    return config.addPlugin(plugin).save();
  }

  /**
   * @param {!String} plugin The path of the plugin to be removed
   * @param {String|Boolean} config The configuration file path whose plugin will be removed;
   * or a flag indicating this change should be done on the global configuration (if true),
   * or local configuration (if false).
   * @returns {String} The path to the configuration file or null if nothing
   * was done.
   */
  async removePlugin(plugin, config) {
    config = Core._getConfig(config);
    return config.removePlugin(plugin).save();
  }

  /**
   * Adds a template into a configuration file
   *
   * @param {!String} category The category of the template
   * @param {!String} template The name of the template to be added
   * @param {!String} templatePath The absolute path to the template files
   * @param {String|Boolean} config The configuration file path whose template
   * will be added; or a flag indicating this change should be done on the
   * global configuration (if true), or local configuration (if false).
   * @returns {String} The path of the added template
   */
  async addTemplate(category, template, templatePath, config) {
    config = Core._getConfig(config);
    return config.addTemplate(category, template, templatePath).save();
  }

  /**
   * Removes a template from a configuration file
   *
   * @param {!String} category The category of the template
   * @param {!String} template The name of the template to be removed
   * @param {String|Boolean} config The configuration file path whose template will be removed;
   * or a flag indicating this change should be done on the global configuration (if true),
   * or local configuration (if false).
   * @returns {String} The path of the removed template
   */
  async removeTemplate(category, template, config) {
    config = Core._getConfig(config);
    return config.removeTemplate(category, template).save();
  }

  /**
   * Lists all {@link Template} loaded by the {@link TemplateController}
   */
  async listTemplates() {
    const templates = this.ant.templateController.getAllTemplates();
    console.log('Listing all templates available (<category>: <name> <path>):');
    templates.forEach(({category, name, path}) => {
      console.log(`${category}: ${name} ${path}`);
    });
  }

  /**
   * Adds a function into the configuration file and saves it.
   * If runtime is provided, an instance of {@link LibFunction} will
   * be created. If not, an instance of {@link BinFunction} will be created
   * instead.
   *
   * @param {!String} name The name of the function to be added
   * @param {String} func The path to the function
   * @param {String} runtime The name of the runtime that will run the function
   * @param {String} version The runtime version
   * @param {String} type The type of the AntFunction that will be added
   * @param {String|Boolean} config The configuration file path whose function
   * will be added; or a flag indicating this change should be done on the
   * global configuration (if true), or local configuration (if false).
   * @param {String} template The name or path to the template under the category
   * "Function" to render the function source file when it does not exists
   */
  async addFunction(name, func, runtime, version, type = 'lib', config, template) {
    config = Core._getConfig(config);
    assert(!template || typeof template === 'string', 'Param "template" must be a String');
    if (template) {
      // Since we are looking for templates to render the added function, by convention
      // we should search for templates under the "Function" category.
      const templateInstance = this.ant.templateController.getTemplate('Function', template);
      if (templateInstance) {
        template = templateInstance;
      } else {
        assert(fs.existsSync(template), `Param "template" is not a valid path: ${template}`);
      }
    }
    switch(type) {
    case 'lib':
      /* eslint-disable no-case-declarations */
      let runtimeInstance;
      if (runtime) {
        runtimeInstance = this.ant.runtimeController.getRuntime(runtime, version);
        assert(runtimeInstance, `Runtime "${runtime}${version ? ` ${version}` : ''}" was not found`);
      } else {
        runtimeInstance = this.ant.runtimeController.defaultRuntime;
      }

      // If function path is not defined, sets it to the current working
      // directory, where the file name is the function name, and the
      // extension is the first defined extension in the runtime
      if (!func && runtimeInstance.extensions.length) {
        const extension = runtimeInstance.extensions[0];
        func = `./${name}.${extension}`;
      }
      // If template is not defined and the runtime has a
      // template for new functions, we should use it to render
      // the function source file
      if (!template) {
        // By convention, the default runtimes templates should be registered
        // under the "Function" category, where the template name is equals to the
        // runtime name.
        const runtimeTemplate = this.ant.templateController.getTemplate('Function', runtime);
        template = runtimeTemplate || runtimeInstance.template;
      }
      config.addFunction(new LibFunction(this.ant, name, func, runtimeInstance), !!version);
      break;
    case 'bin':
      config.addFunction(new BinFunction(this.ant, name, func));
      break;
    default:
      throw new AntError(`AntFunction type "${type}" is unknown`);
    }
    // If function source file does not exists and we have a defined
    // template, we should use it to render the function source file
    if (!fs.existsSync(func) && template) {
      if (typeof template === 'string') {
        template = new Template('Function', path.basename(template), template);
      }
      await template.render(func, { name });
    }
    return config.save();
  }

  /**
   * Removes a function from the configuration file and saves it.
   *
   * @param {!String} name The name of the function to be removed
   * @param {String|Boolean} config The configuration file path whose function will be removed;
   * or a flag indicating this change should be done on the global configuration (if true),
   * or local configuration (if false).
   */
  async removeFunction(name, config) {
    config = Core._getConfig(config);
    return config.removeFunction(name).save();
  }

  /**
   * Lists all functions registered on the {@link functionController} of
   * this {@link Core} instance.
   */
  async listFunctions() {
    const functions = this.ant._functionController.getAllFunctions();
    console.log('Listing all functions available \
(<type> <name>[: (<bin>|<handler> <runtime>)]):');
    functions.forEach(func => {
      const additionalInfo = func instanceof BinFunction
        ? `: ${func.bin}`
        : func instanceof LibFunction
          ? `: ${func.handler} ${func.runtime.name} ${func.runtime.version}`
          : '';
      console.log(`${func.constructor.name} ${func.name}${additionalInfo}`);
    });
  }

  /**
   * Executes a function, providing a list of arguments.
   *
   * @param {!String} name The name of the function to be executed
   * @param {Array} args The array of arguments to be provided to
   * the function
   */
  async execFunction(name, args) {
    const func = this.ant.functionController.getFunction(name);
    if (!func) {
      logger.error(`Function ${name} not found to be executed.`);
      return;
    }
    console.log(`Running function ${name}...`);
    return await func.run(...args);
  }

  /**
   * Adds a runtime into the configuration file and saves it.
   *
   * @param {!String} name The name of the runtime to be added
   * @param {!String} version The version of the runtime
   * @param {!String} bin The absolute path to the runtime
   * @param {Array} extensions The extensions supported by the runtime
   * @param {String|Boolean} config The configuration file path whose runtime
   * will be added; or a flag indicating this change should be done on the
   * global configuration (if true), or local configuration (if false).
   */
  async addRuntime(name, version, bin, extensions, config) {
    config = Core._getConfig(config);
    return config.addRuntime(new Runtime(
      this.ant, name, bin, extensions, undefined, version
    )).save();
  }

  /**
   * Removes a runtime from the configuration file and saves it.
   *
   * @param {!String} name The name of the runtime to be removed
   * @param {!String} version The version of the runtime to be removed
   * @param {String|Boolean} config The configuration file path whose runtime will be removed;
   * or a flag indicating this change should be done on the global configuration (if true),
   * or local configuration (if false).
   */
  async removeRuntime(name, version, config) {
    config = Core._getConfig(config);
    return config.removeRuntime(name, version).save();
  }

  /**
   * Lists all {@link Runtime} registered on the {@link RuntimeController} of
   * this {@link Core} instance.
   */
  async listRuntimes() {
    const runtimes = this.ant.runtimeController.runtimes;
    console.log('Listing all runtimes available \
([default] <name> <version> <bin> [extensions] [template]):');
    const defaultRuntimes = new Set(); // Needed to avoid printing the default runtime twice
    Array.from(runtimes.values()).forEach(runtimeByVersion => {
      for(const [key, runtimeInstance] of runtimeByVersion.entries()) {
        if (defaultRuntimes.has(runtimeInstance)) {
          continue;
        }
        const isDefault = key === 'default';
        if (isDefault) {
          defaultRuntimes.add(runtimeInstance);
        }

        // Building the console.log content
        const { name, bin, extensions, version, template } = runtimeInstance;
        let runtime = isDefault ? `default ${name}` : name;
        runtime += ` ${version} ${bin}`;
        if (extensions && extensions.length) {
          runtime += ` [${extensions.join(', ')}]`;
        }
        if (template) {
          runtime += ` ${template}`;
        }
        console.log(runtime);
      }
    });
  }

  /**
   * Returns an instance of global or local configuration.
   *
   * @param {String|Boolean} config The configuration file path, or a boolean
   * indicating it should return an instance of global configuration if true,
   * or an instance of local configuration.
   * @static
   * @private
   */
  static _getConfig(config) {
    if (typeof config === 'string') {
      return new Config(config);
    }
    return config ? Config.Global : new Config(Config.GetLocalConfigPath());
  }
}

module.exports = Core;<|MERGE_RESOLUTION|>--- conflicted
+++ resolved
@@ -532,23 +532,13 @@
         case 'add':
           command = 'runtime add';
           if (msg.includes('Not enough non-option arguments')) {
-<<<<<<< HEAD
-            msg = 'Runtime add command requires name, runtimeVersion and bin arguments';
-            createError = true;
-=======
-            error = 'Runtime add command requires name and bin arguments';
->>>>>>> 7538285f
+            error = 'Runtime add command requires name, runtimeVersion and bin arguments';
           }
           break;
         case 'remove':
           command = 'runtime remove';
           if (msg.includes('Not enough non-option arguments')) {
-<<<<<<< HEAD
-            msg = 'Runtime remove command requires name and runtimeVersion arguments';
-            createError = true;
-=======
-            error = 'Runtime remove command requires name argument';
->>>>>>> 7538285f
+            error = 'Runtime remove command requires name and runtimeVersion arguments';
           }
           break;
         default:
