--- conflicted
+++ resolved
@@ -956,15 +956,14 @@
         expect(save).toHaveBeenCalled();
       });
 
-<<<<<<< HEAD
-      test('should not add due to unknown type', () => {
-        const configFilePath = path.resolve(outPath, 'ant.yml');
-        fs.ensureFileSync(configFilePath);
-=======
       test('should add LibFunction and use runtime template to render function file', async () => {
         const ant = new Ant();
         const name = 'myFunc';
         const core = new Core(ant);
+        const configFilePath = path.resolve(outPath, 'ant.yml');
+        fs.ensureFileSync(configFilePath);
+        jest.spyOn(Config, 'GetLocalConfigPath')
+          .mockImplementation(() => configFilePath);
         const originalEnsureFileSync = fs.ensureFileSync;
         const originalWriteFileSync = fs.writeFileSync;
         fs.ensureFileSync = jest.fn();
@@ -980,8 +979,9 @@
         }
       });
 
-      test('should not add due to unknown type', async () => {
->>>>>>> 8a991fc2
+      test('should not add due to unknown type', () => {
+        const configFilePath = path.resolve(outPath, 'ant.yml');
+        fs.ensureFileSync(configFilePath);
         const ant = new Ant();
         const name = 'myFunc';
         const func = '/path/to/func';
