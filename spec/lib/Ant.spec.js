/**
 * @fileoverview Tests for lib/Ant.js file.
 */

const path = require('path');
const fs = require('fs');
const Ant = require('../../lib/Ant');
const AntCli = require('../../lib/cli/AntCli');
const Plugin = require('../../lib/plugins/Plugin');
const PluginController = require('../../lib/plugins/PluginController');
const TemplateController = require('../../lib/templates/TemplateController');
const Core = require('../../lib/plugins/core');

describe('lib/Ant.js', () => {
  test('should export "Ant" class', () => {
    const ant = new Ant();

    expect(ant.constructor.name).toEqual('Ant');
  });

  test('should load custom config', () => {
    const ant = new Ant({ plugins: [Plugin] });
    expect(ant.pluginController).toBeInstanceOf(PluginController);
    expect(ant.pluginController.plugins).toEqual(expect.any(Array));
    expect(ant.pluginController.plugins).toHaveLength(2);
    expect(ant.pluginController.plugins[0]).toEqual(expect.any(Core));
    expect(ant.pluginController.plugins[1]).toEqual(expect.any(Plugin));
  });

  test('should load global config', () => {
    const ant = new Ant();
    expect(ant.pluginController).toBeInstanceOf(PluginController);
    expect(ant.pluginController.plugins).toEqual(expect.any(Array));
    expect(ant.pluginController.plugins).toHaveLength(1);
    expect(ant.pluginController.plugins[0]).toBeInstanceOf(Core);
  });

  test('should load empty global config', () => {
    const originalReadFileSync = fs.readFileSync;
    fs.readFileSync = jest.fn(() => '');
    const ant = new Ant();
    expect(ant.pluginController).toBeInstanceOf(PluginController);
    expect(ant.pluginController.plugins).toEqual(expect.any(Array));
    expect(ant.pluginController.plugins).toHaveLength(0);
    fs.readFileSync = originalReadFileSync;
  });

  test('should fail if global config cannot be read', () => {
    const yaml = require('js-yaml');
    const safeLoad = yaml.safeLoad;
    yaml.safeLoad = () => { throw new Error(); };
    try {
      expect(() => new Ant()).toThrowError(
        'Could not load global config'
      );
    } catch (e) {
      throw e;
    } finally {
      yaml.safeLoad = safeLoad;
    }
  });

  test('should load global config base path', () => {
    const originalReadFileSync = fs.readFileSync;
    fs.readFileSync = jest.fn(() => 'basePath: /foo/path');
    const ant = new Ant();
    expect(ant._globalConfig.basePath).toEqual('/foo/path');
    fs.readFileSync = originalReadFileSync;
  });

  describe('Ant.pluginController', () => {
    test('should be readonly', () => {
      const ant = new Ant();
      expect(ant.pluginController).toBeInstanceOf(PluginController);
      expect(ant.pluginController.plugins).toEqual(expect.any(Array));
      expect(ant.pluginController.plugins).toHaveLength(1);
      expect(ant.pluginController.plugins[0]).toBeInstanceOf(Core);
      ant.pluginController = null;
      expect(ant.pluginController).toBeInstanceOf(PluginController);
      expect(ant.pluginController.plugins).toEqual(expect.any(Array));
      expect(ant.pluginController.plugins).toHaveLength(1);
      expect(ant.pluginController.plugins[0]).toBeInstanceOf(Core);
    });
  });

  describe('Ant.templateController', () => {
    test('should be readonly', () => {
      const ant = new Ant();
      expect(ant.templateController).toBeInstanceOf(TemplateController);
      expect(ant.templateController.getTemplate('Service', 'Default').name)
        .toEqual('Default');
      ant.pluginController = null;
      expect(ant.templateController).toBeInstanceOf(TemplateController);
      expect(ant.templateController.getTemplate('Service', 'Default').name)
        .toEqual('Default');
    });

    test('should load templates from config', () => {
      const customTemplatePath = '/path/to/my/custom';
      const fooPath = '/path/to/foo';
      const barPath = '/path/to/bar';
      const templatesConfig = {
        CustomCategory: {
          CustomTemplate: customTemplatePath,
          Foo: fooPath
        },
        Custom_2: {
          Bar: barPath
        }
      };
      const antWithTemplates = new Ant({ templates: templatesConfig});
      expect(antWithTemplates.templateController.getTemplate(
        'CustomCategory','CustomTemplate').path).toEqual(customTemplatePath);
      expect(antWithTemplates.templateController.getTemplate(
        'CustomCategory', 'Foo').path).toEqual(fooPath);
      expect(antWithTemplates.templateController.getTemplate(
        'CustomCategory', 'Bar')).toEqual(null);
      expect(antWithTemplates.templateController.getTemplate(
        'Custom_2', 'Bar').path).toEqual(barPath);
      expect(antWithTemplates.templateController.getTemplate(
        'Custom_3', 'Bar')).toEqual(null);
    });

    test('should throw error with invalid templates config', () => {
      expect(() => new Ant({ templates: 'this should\'ve been an object!'}))
        .toThrowError(
          'Error while loading templates from Ant\'s config file. \
The "template" configuration should be an object!'
        );
    });

    test('should throw error with invalid template category value', () => {
      const templatesConfig = {
        CustomCategory: 'this should\'ve been an object!'
      };
      expect(() => new Ant({ templates: templatesConfig })).toThrowError(
        'Error while loading templates from Ant\'s config file: \
Template category value is not an object!'
      );
    });
  });

  describe('Ant.createService', () => {
    test('should be async and call Core plugin method', async () => {
      const ant = new Ant();
      const createService = jest.fn();
      ant.pluginController.getPlugin('Core').createService = createService;
      const createServiceReturn = ant.createService(
        'FooService',
        'FooTemplate'
      );
      expect(createServiceReturn).toBeInstanceOf(Promise);
      await createServiceReturn;
      expect(createService).toHaveBeenCalledWith(
        'FooService',
        'FooTemplate'
      );
    });

    test('should fail if Core plugin not loaded', async () => {
      expect.hasAssertions();
      const ant = new Ant({ plugins: [] });
      ant.pluginController._plugins = new Map();
      await expect(ant.createService('FooService', 'FooTemplate'))
        .rejects.toThrow(
          'Service could not be created'
        );
    });

    test(
      'should fail if Core plugin createService method fails',
      async () => {
        expect.hasAssertions();
        /**
         * Represents a fake {@link Core} plugin with no createService method
         * for testing purposes.
         * @private
         */
        class FakeCore extends Core {
          get name() {
            return 'Core';
          }

          createService() {
            throw new Error('Some create service error');
          }
        }
        const ant = new Ant({ plugins: [FakeCore] });
        await expect(ant.createService('FooService', 'FooTemplate'))
          .rejects.toThrow('Service could not be created');
      });
  });

<<<<<<< HEAD
  describe('Ant.installPlugin', () => {
    test('should be async and call Core plugin method', async () => {
      const ant = new Ant();
      const installPlugin = jest.fn();
      ant.pluginController.getPlugin('Core').installPlugin = installPlugin;
      const installPluginReturn = ant.installPlugin(
        'MyPlugin',
        true
      );
      expect(installPluginReturn).toBeInstanceOf(Promise);
      await installPluginReturn;
      expect(installPlugin).toHaveBeenCalledWith(
        'MyPlugin',
        true
      );
    });

    test('should fail if Core plugin not loaded', async () => {
      expect.hasAssertions();
      const ant = new Ant({ plugins: [] });
      ant.pluginController._plugins = new Map();
      await expect(ant.installPlugin('asdds'))
        .rejects.toThrow(
          'Plugin could not be installed'
        );
    });
  });

  describe('Ant.removePlugin', () => {
    test('should be async and call Core plugin method', async () => {
      const ant = new Ant();
      const core = ant.pluginController.getPlugin('Core');
      const removePlugin = jest.spyOn(core, 'removePlugin');
      const removePluginReturn = ant.removePlugin(
        'MyPlugin',
        true
      );
      expect(removePluginReturn).toBeInstanceOf(Promise);
      await removePluginReturn;
      expect(removePlugin).toHaveBeenCalledWith(
        'MyPlugin',
        true
      );
    });

    test('should fail if Core plugin not loaded', async () => {
      expect.hasAssertions();
      const ant = new Ant({ plugins: [] });
      ant.pluginController._plugins = new Map();
      await expect(ant.removePlugin('asdds'))
        .rejects.toThrow(
          'Plugin could not be removed'
        );
=======
  describe('Ant.start', () => {
    test('should be async and call GraphQL plugin method', async () => {
      const originalCwd = process.cwd();
      process.chdir(path.resolve(
        __dirname,
        '../support/configs/graphQLPluginConfig'
      ));
      const antCli = new AntCli();
      const ant = antCli._ant;
      const startService = jest.fn();
      ant.pluginController.getPlugin('GraphQL').startService = startService;
      const startServiceReturn = ant.startService();
      expect(startServiceReturn).toBeInstanceOf(Promise);
      await startServiceReturn;
      expect(startService).toHaveBeenCalled();
      process.chdir(originalCwd);
>>>>>>> aba0ff20
    });
  });
});<|MERGE_RESOLUTION|>--- conflicted
+++ resolved
@@ -191,61 +191,6 @@
       });
   });
 
-<<<<<<< HEAD
-  describe('Ant.installPlugin', () => {
-    test('should be async and call Core plugin method', async () => {
-      const ant = new Ant();
-      const installPlugin = jest.fn();
-      ant.pluginController.getPlugin('Core').installPlugin = installPlugin;
-      const installPluginReturn = ant.installPlugin(
-        'MyPlugin',
-        true
-      );
-      expect(installPluginReturn).toBeInstanceOf(Promise);
-      await installPluginReturn;
-      expect(installPlugin).toHaveBeenCalledWith(
-        'MyPlugin',
-        true
-      );
-    });
-
-    test('should fail if Core plugin not loaded', async () => {
-      expect.hasAssertions();
-      const ant = new Ant({ plugins: [] });
-      ant.pluginController._plugins = new Map();
-      await expect(ant.installPlugin('asdds'))
-        .rejects.toThrow(
-          'Plugin could not be installed'
-        );
-    });
-  });
-
-  describe('Ant.removePlugin', () => {
-    test('should be async and call Core plugin method', async () => {
-      const ant = new Ant();
-      const core = ant.pluginController.getPlugin('Core');
-      const removePlugin = jest.spyOn(core, 'removePlugin');
-      const removePluginReturn = ant.removePlugin(
-        'MyPlugin',
-        true
-      );
-      expect(removePluginReturn).toBeInstanceOf(Promise);
-      await removePluginReturn;
-      expect(removePlugin).toHaveBeenCalledWith(
-        'MyPlugin',
-        true
-      );
-    });
-
-    test('should fail if Core plugin not loaded', async () => {
-      expect.hasAssertions();
-      const ant = new Ant({ plugins: [] });
-      ant.pluginController._plugins = new Map();
-      await expect(ant.removePlugin('asdds'))
-        .rejects.toThrow(
-          'Plugin could not be removed'
-        );
-=======
   describe('Ant.start', () => {
     test('should be async and call GraphQL plugin method', async () => {
       const originalCwd = process.cwd();
@@ -262,7 +207,62 @@
       await startServiceReturn;
       expect(startService).toHaveBeenCalled();
       process.chdir(originalCwd);
->>>>>>> aba0ff20
+    });
+  });
+
+  describe('Ant.installPlugin', () => {
+    test('should be async and call Core plugin method', async () => {
+      const ant = new Ant();
+      const installPlugin = jest.fn();
+      ant.pluginController.getPlugin('Core').installPlugin = installPlugin;
+      const installPluginReturn = ant.installPlugin(
+        'MyPlugin',
+        true
+      );
+      expect(installPluginReturn).toBeInstanceOf(Promise);
+      await installPluginReturn;
+      expect(installPlugin).toHaveBeenCalledWith(
+        'MyPlugin',
+        true
+      );
+    });
+
+    test('should fail if Core plugin not loaded', async () => {
+      expect.hasAssertions();
+      const ant = new Ant({ plugins: [] });
+      ant.pluginController._plugins = new Map();
+      await expect(ant.installPlugin('asdds'))
+        .rejects.toThrow(
+          'Plugin could not be installed'
+        );
+    });
+  });
+
+  describe('Ant.removePlugin', () => {
+    test('should be async and call Core plugin method', async () => {
+      const ant = new Ant();
+      const core = ant.pluginController.getPlugin('Core');
+      const removePlugin = jest.spyOn(core, 'removePlugin');
+      const removePluginReturn = ant.removePlugin(
+        'MyPlugin',
+        true
+      );
+      expect(removePluginReturn).toBeInstanceOf(Promise);
+      await removePluginReturn;
+      expect(removePlugin).toHaveBeenCalledWith(
+        'MyPlugin',
+        true
+      );
+    });
+
+    test('should fail if Core plugin not loaded', async () => {
+      expect.hasAssertions();
+      const ant = new Ant({ plugins: [] });
+      ant.pluginController._plugins = new Map();
+      await expect(ant.removePlugin('asdds'))
+        .rejects.toThrow(
+          'Plugin could not be removed'
+        );
     });
   });
 });