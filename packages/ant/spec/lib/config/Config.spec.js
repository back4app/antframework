--- conflicted
+++ resolved
@@ -825,13 +825,8 @@
       const config = new Config({});
       const runtime = new Runtime(ant, 'runtime', '/my/bin', [ 'js' ], undefined, '1');
       config.addRuntime(runtime);
-<<<<<<< HEAD
       config.removeRuntime('runtime', '1');
-      expect(config.config.runtimes).toEqual({});
-=======
-      config.removeRuntime('runtime');
       expect(config.config.runtimes).not.toBeDefined();
->>>>>>> 7538285f
     });
 
     test('should do nothing because "runtimes" does not exists', () => {
