{
  "name": "@back4app/ant",
  "version": "0.0.19",
  "publishConfig": {
    "access": "public"
  },
  "engines": {
    "node": ">=10.10"
  },
  "description": "Library to programmatically create serverless microservies using Ant Framework - Serverless microservices made easy",
  "keywords": [
    "ant",
    "programmatically",
    "microservices",
    "api",
    "functions",
    "graphql",
    "reactive",
    "serverless"
  ],
  "directories": {
    "lib": "lib",
    "doc": "docs",
    "test": "spec"
  },
  "files": [
    "lib",
    "index.js",
    "LICENSE",
    "package.json"
  ],
  "main": "index.js",
  "scripts": {
    "lint": "eslint ./ --config ./node_modules/@back4app/ant-util-tests/.eslintrc.js --ignore-path ./node_modules/@back4app/ant-util-tests/.eslintignore",
    "pretest": "npm run lint",
    "test": "jest --config ./node_modules/@back4app/ant-util-tests/jest.config.js --rootDir ./",
    "posttest": "rm -rf ./spec/support/out",
    "apidocs": "jsdoc -c ./node_modules/@back4app/ant-util-docs/jsdoc.json ./*",
    "docs": "npm run apidocs"
  },
  "repository": {
    "type": "git",
    "url": "git+https://github.com/back4app/antframework.git"
  },
  "author": "Back4App Inc.",
  "license": "MIT",
  "bugs": {
    "url": "https://github.com/back4app/antframework/issues"
  },
  "homepage": "https://github.com/back4app/antframework/tree/master/packages/ant#readme",
  "dependencies": {
<<<<<<< HEAD
    "@back4app/ant-core": "^0.0.17",
    "@back4app/ant-graphql": "^0.0.17",
    "@back4app/ant-graphql-express": "^0.0.17",
    "@back4app/ant-serverless": "^0.0.17",
    "@back4app/ant-util": "^0.0.17",
    "@back4app/ant-util-rxjs": "^0.0.17",
    "semver": "^5.5.1",
=======
    "@back4app/ant-core": "^0.0.19",
    "@back4app/ant-graphql": "^0.0.19",
    "@back4app/ant-graphql-express": "^0.0.19",
    "@back4app/ant-serverless": "^0.0.19",
    "@back4app/ant-util": "^0.0.19",
    "@back4app/ant-util-analytics": "^0.0.19",
    "@back4app/ant-util-rxjs": "^0.0.19",
>>>>>>> 207597cd
    "fs-extra": "^7.0.0",
    "mustache": "^3.0.0",
    "rxjs": "^6.3.2",
    "semver": "^5.5.1",
    "yaml": "^1.0.0-rc.7"
  },
  "devDependencies": {
    "@back4app/ant-util-docs": "^0.0.19",
    "@back4app/ant-util-tests": "^0.0.19",
    "eslint": "^5.6.0",
    "jest": "^23.6.0",
    "jsdoc": "^3.5.5",
    "minami": "^1.2.3"
  }
}<|MERGE_RESOLUTION|>--- conflicted
+++ resolved
@@ -49,15 +49,6 @@
   },
   "homepage": "https://github.com/back4app/antframework/tree/master/packages/ant#readme",
   "dependencies": {
-<<<<<<< HEAD
-    "@back4app/ant-core": "^0.0.17",
-    "@back4app/ant-graphql": "^0.0.17",
-    "@back4app/ant-graphql-express": "^0.0.17",
-    "@back4app/ant-serverless": "^0.0.17",
-    "@back4app/ant-util": "^0.0.17",
-    "@back4app/ant-util-rxjs": "^0.0.17",
-    "semver": "^5.5.1",
-=======
     "@back4app/ant-core": "^0.0.19",
     "@back4app/ant-graphql": "^0.0.19",
     "@back4app/ant-graphql-express": "^0.0.19",
@@ -65,7 +56,6 @@
     "@back4app/ant-util": "^0.0.19",
     "@back4app/ant-util-analytics": "^0.0.19",
     "@back4app/ant-util-rxjs": "^0.0.19",
->>>>>>> 207597cd
     "fs-extra": "^7.0.0",
     "mustache": "^3.0.0",
     "rxjs": "^6.3.2",
