--- conflicted
+++ resolved
@@ -42,7 +42,7 @@
  * @returns {Promise} The error tracking request promise
  */
 function handleErrorMessage (msg, err, command, exitProcess) {
-  this.setErrorHandled();
+  setErrorHandled();
   console.error(`Fatal => ${msg}`);
   if (err) {
     console.error();
@@ -68,27 +68,6 @@
 }
 
 /**
-<<<<<<< HEAD
- * Helper function encapsulates an asynchronous function to be executed
- * and handled on any errors thrown, providing a friendly error message
- * based on the command that this function represents.
- * In case of success, the process is exit with code 0.
- * In case of failure, the process is exit with code 1.
- *
- * @param {!String} command The command about to be executed
- * @param {!Function} asyncFn The asynchronous function to be executed
- */
-async function executeCommand(command, asyncFn) {
-  try {
-    await asyncFn();
-    process.exit(0);
-  } catch (e) {
-    handleErrorMessage(e.message, e, command);
-  }
-}
-
-module.exports = { getCliFileName, isVerboseMode, handleErrorMessage, executeCommand };
-=======
  * Attaches an error handler into the Yargs instance.
  *
  * Guarantees the single error handling with the `errorHandled` flag,
@@ -137,5 +116,23 @@
   errorHandled = false;
 }
 
-module.exports = { getCliFileName, isVerboseMode, handleErrorMessage, attachFailHandler, setErrorHandled, _resetHandler };
->>>>>>> 7538285f
+/**
+ * Helper function encapsulates an asynchronous function to be executed
+ * and handled on any errors thrown, providing a friendly error message
+ * based on the command that this function represents.
+ * In case of success, the process is exit with code 0.
+ * In case of failure, the process is exit with code 1.
+ *
+ * @param {!String} command The command about to be executed
+ * @param {!Function} asyncFn The asynchronous function to be executed
+ */
+async function executeCommand(command, asyncFn) {
+  try {
+    await asyncFn();
+    process.exit(0);
+  } catch (e) {
+    handleErrorMessage(e.message, e, command);
+  }
+}
+
+module.exports = { getCliFileName, isVerboseMode, handleErrorMessage, attachFailHandler, setErrorHandled, _resetHandler, executeCommand };