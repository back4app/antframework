--- conflicted
+++ resolved
@@ -117,35 +117,6 @@
     yargsHelper.handleErrorMessage('Some message');
   });
 
-<<<<<<< HEAD
-  describe('yargsHelper.executeCommand', () => {
-    const originalExit = process.exit;
-
-    beforeEach(() => {
-      process.exit = jest.fn();
-    });
-
-    afterEach(() => {
-      process.exit = originalExit;
-    });
-
-    test('should invoke callback and exit process with code 0', () => {
-      const mockFn = jest.fn();
-      yargsHelper.executeCommand('foo', async () => {
-        mockFn();
-      }).then(() => {
-        expect(mockFn).toHaveBeenCalled();
-        expect(process.exit).toHaveBeenCalledWith(0);
-      });
-    });
-
-    test('should invoke callback and handle error thrown', () => {
-      const error = new Error('Mocked error');
-      yargsHelper.executeCommand('foo', async () => {
-        throw error;
-      }).then(() => {
-        expect(process.exit).toHaveBeenCalledWith(1);
-=======
   describe('yargs', () => {
     describe('fail handler', () => {
       beforeEach(() => {
@@ -189,7 +160,37 @@
         usage.fail(msg, err);
         expect(handler).toHaveBeenCalledWith(msg, err, usage);
         expect(yargs._hasOutput()).toBe(true);
->>>>>>> 7538285f
+      });
+    });
+  });
+
+  describe('yargsHelper.executeCommand', () => {
+    const originalExit = process.exit;
+
+    beforeEach(() => {
+      process.exit = jest.fn();
+    });
+
+    afterEach(() => {
+      process.exit = originalExit;
+    });
+
+    test('should invoke callback and exit process with code 0', () => {
+      const mockFn = jest.fn();
+      yargsHelper.executeCommand('foo', async () => {
+        mockFn();
+      }).then(() => {
+        expect(mockFn).toHaveBeenCalled();
+        expect(process.exit).toHaveBeenCalledWith(0);
+      });
+    });
+
+    test('should invoke callback and handle error thrown', () => {
+      const error = new Error('Mocked error');
+      yargsHelper.executeCommand('foo', async () => {
+        throw error;
+      }).then(() => {
+        expect(process.exit).toHaveBeenCalledWith(1);
       });
     });
   });
