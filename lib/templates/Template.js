/**
 * @fileoverview Defines and exports the {@link Template} class.
 */

const assert = require('assert');
const path = require('path');
const util = require('util');
const fs = require('fs');
const readFile = util.promisify(fs.readFile);
const writeFile = util.promisify(fs.writeFile);
const Mustache = require('mustache');
const logger = require('../util/logger');

/**
 * Represents a template for the Ant Framework.
 *
 * A template represents any content that could generate replicas based
 * on its files, modifying its content based on the data provided at
 * rendering time.
 * Any files located at the template path (including subpaths) is part
 * of the template.
 * The category and name attributes are used for identification and
 * better classification.
 */
class Template {
  /**
   * @param {!String} category The template category.
   * @param {!String} name The template name.
   * @param {!String} path The template path.
   * @throws {AssertionError} If "category", "name" and "path" params are not String.
   */
  constructor(category, name, path) {
    assert(
      typeof category === 'string',
      'Could not initialize Template class: param "category" should be String'
    );

    /**
     * Contains the template category.
     * @type {String}
     * @private
     */
    this._category = category;

    assert(
      typeof name === 'string',
      'Could not initialize Template class: param "name" should be String'
    );

    /**
     * Contains the template name.
     * @type {String}
     * @private
     */
    this._name = name;

    assert(
      typeof path === 'string',
      'Could not initialize Template class: param "path" should be String'
    );

    /**
     * Contains the template path.
     * @type {String}
     * @private
     */
    this._path = path;
  }

  /**
   * Contains the template category.
   * @type {String}
   * @readonly
   */
  get category() {
    return this._category;
  }

  /**
   * Contains the template name.
   * @type {String}
   * @readonly
   */
  get name() {
    return this._name;
  }

  /**
   * Contains the template path.
   * @type {String}
   * @readonly
   */
  get path() {
    return this._path;
  }

  /**
   * Renders the template.
   * @param {!String} outPath The output path to which the template will be
   * rendered.
   * @param {Object} data The data that will be used to render the template.
   * @throws {AssertionError} If "outPath" param is not String or the output
   * path already exists.
   * @async
   */
  async render(outPath, data) {
<<<<<<< HEAD
    assert(
      typeof outPath === 'string',
      'Could not render template: param "outPath" should be String'
    );
    assert(
      !fs.existsSync(outPath),
      `Could not render template: path "${outPath}" already exists`
    );
=======
    if (typeof outPath !== 'string') {
      throw new Error(
        'Could not render template: param "outPath" should be String'
      );
    }
    else if (fs.existsSync(outPath)) {
      throw new Error(
        `Could not render template: path "${outPath}" already exists`
      );
    }
    await this._renderTemplateFiles(data, this.path, outPath);
  }
>>>>>>> 1eab2452

  /**
   * Renders the template files from currentPath. If the file is a Mustache
   * template, renders it with data parameter given, otherwise, just copies
   * the file to outPath.
   * To render all currentPath subdirectories files, it makes a recursive call.
   *
   * This function assumes outPath never exists, so the first thing it does is
   * the directory creation.
   *
   * @async
   * @param {Object} data The data that will be used to render the template.
   * @param {String} currentPath The current path of template files.
   * @param {String} outPath The output path to which the template will be rendered.
   */
  async _renderTemplateFiles(data, currentPath, outPath) {
    logger.log(`Creating output directory "${outPath}"`);
    fs.mkdirSync(outPath);

    logger.log(`Reading template directory "${this.path}"`);
    return Promise.all(fs.readdirSync(currentPath).map(async (templateFile) => {
      const templateFilePath = path.resolve(currentPath, templateFile);

      logger.log(`Checking if "${templateFile}" is a directory`);
      const isDirectory = fs.lstatSync(templateFilePath).isDirectory();
      if (isDirectory) {
        const subDirectoryOutPath = path.resolve(outPath, templateFile);
        // Recursive call to render all subdirectory files
        return this._renderTemplateFiles(data, templateFilePath, subDirectoryOutPath);
      }
      logger.log(`Reading template file "${templateFilePath}"`);
      const templateFileContent = await readFile(templateFilePath, 'utf8');
      let outFileContent = templateFileContent;

      // If is Mustache template, updates outFileContent with rendered content
      if (templateFile.endsWith('.mustache')) {
        // Removes ".mustache" suffix
        templateFile = templateFile.substring(0, templateFile.lastIndexOf('.mustache'));

        // Uses Mustache engine to render the template content using data
        logger.log(`Rendering template file "${templateFilePath}"`);
        outFileContent = Mustache.render(templateFileContent, data);
      }
      const outFilePath = path.resolve(outPath, templateFile);
      logger.log(`Writing output file "${outFilePath}"`);
      await writeFile(outFilePath, outFileContent);
    }));
  }
}

module.exports = Template;<|MERGE_RESOLUTION|>--- conflicted
+++ resolved
@@ -104,7 +104,6 @@
    * @async
    */
   async render(outPath, data) {
-<<<<<<< HEAD
     assert(
       typeof outPath === 'string',
       'Could not render template: param "outPath" should be String'
@@ -113,20 +112,9 @@
       !fs.existsSync(outPath),
       `Could not render template: path "${outPath}" already exists`
     );
-=======
-    if (typeof outPath !== 'string') {
-      throw new Error(
-        'Could not render template: param "outPath" should be String'
-      );
-    }
-    else if (fs.existsSync(outPath)) {
-      throw new Error(
-        `Could not render template: path "${outPath}" already exists`
-      );
-    }
+
     await this._renderTemplateFiles(data, this.path, outPath);
   }
->>>>>>> 1eab2452
 
   /**
    * Renders the template files from currentPath. If the file is a Mustache
