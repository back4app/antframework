/**
<<<<<<< HEAD
 * Exports the {@link AntError} class, the {@link config} util module, the
 * {@link Logger} singleton instance, the
 * [antframework/lib/util/yargsHelper]{@link module:antframework/lib/util/yargsHelper}
 * module and the
 * [antframework/lib/util/rxjsHelper]{@link module:antframework/lib/util/rxjsHelper}
 * module.
=======
 * Exports the {@link AntError} class and the {@link Logger}
 * singleton instance and the [antframework/lib/util/yargsHelper]
 * {@link module:antframework/lib/util/yargsHelper} module.
>>>>>>> e690bce3
 * @module antframework/lib/util
 */

const AntError = require('./AntError');
const logger = require('./logger');
const yargsHelper = require('./yargsHelper');
const rxjsHelper = require('./rxjsHelper');

module.exports = {
  AntError,
  logger,
  yargsHelper,
  rxjsHelper
};<|MERGE_RESOLUTION|>--- conflicted
+++ resolved
@@ -1,16 +1,10 @@
 /**
-<<<<<<< HEAD
  * Exports the {@link AntError} class, the {@link config} util module, the
  * {@link Logger} singleton instance, the
  * [antframework/lib/util/yargsHelper]{@link module:antframework/lib/util/yargsHelper}
  * module and the
  * [antframework/lib/util/rxjsHelper]{@link module:antframework/lib/util/rxjsHelper}
  * module.
-=======
- * Exports the {@link AntError} class and the {@link Logger}
- * singleton instance and the [antframework/lib/util/yargsHelper]
- * {@link module:antframework/lib/util/yargsHelper} module.
->>>>>>> e690bce3
  * @module antframework/lib/util
  */
 
