/* eslint-disable no-console */

/**
 * @fileoverview Defines and exports the {@link AntCli} class.
 */

const fs = require('fs');
const yargs = require('yargs');
const yargsHelper = require('../util/yargsHelper');
const Ant = require('../Ant');
const logger = require('../util/logger');
<<<<<<< HEAD
const Config = require('../Config');
const configUtil = require('../util/config');
=======
const Config = require('../config/Config');
>>>>>>> cd14a405

const demandCommandMinMsg = 'You missed the command';
const demandCommandMinMax = 'You can run only one command per call';

/**
 * Represents the Ant Framework CLI - Command Line Interface.
 * @example
 * <caption>Usage</caption>
 * (new AntCli()).execute()
 */
class AntCli {
  /**
   * @throws {AntError} If the local config file cannot be read.
   */
  constructor() {
    /**
     * Contains the Ant framework local config.
     * @type {Object}
     * @private
     */
    this._config = this._getAntConfig();

    /**
     * Contains the {@link Ant} instance created during the CLI initilization.
     * @type {Ant}
     * @private
     */
    this._ant = new Ant(this._config);

    this._loadYargs();
  }

  /**
   * Gets the config object to be used for the Ant Framework loading.
   * @returns {Object} The config to be used for loading the Ant Framework.
   * @throws {AntError} If the local config file cannot be read.
   * @private
   */
  _getAntConfig() {
    let configPath = null;
    let config = null;
    let configPathIndex = null;
    configPathIndex = process.argv.indexOf('--config') + 1;
    if (!configPathIndex) {
      configPathIndex = process.argv.indexOf('-c') + 1;
    }
    if (configPathIndex) {
      if (process.argv.length <= configPathIndex) {
        yargsHelper.handleErrorMessage('Config option requires path argument');
      } else {
        configPath = process.argv[configPathIndex];
      }
    } else {
<<<<<<< HEAD
      configPath = configUtil.getLocalConfigPath();
=======
      configPath = Config.GetLocalConfigPath();
>>>>>>> cd14a405
      if (!fs.existsSync(configPath)) {
        configPath = null;
      }
    }
    if (configPath) {
      try {
        config = new Config(configPath).config;
<<<<<<< HEAD
        if (!config.basePath) {
          const sliceEnd = configPath.lastIndexOf('/') + 1;
          if (sliceEnd) {
            config.basePath = configPath.slice(0, sliceEnd);
          } else {
            config.basePath = './';
          }
        }
=======
>>>>>>> cd14a405
      } catch (e) {
        yargsHelper.handleErrorMessage(
          `Could not load config file ${configPath}`,
          e
        );
      }
    }
    return config;
  }

  /**
  * Loads the Yargs object.
  * @private
  */
  _loadYargs() {
    /**
     * Contains the Yargs object created during the CLI initilization.
     * @type {Object}
     * @private
     */
    this._yargs = yargs.usage(
      'Usage: $0 [--help] [--version] [--config <path>] [--verbose] <command> [<args>] \
[<options>]'
    )
      .strict()
      .demandCommand(1, 1, demandCommandMinMsg, demandCommandMinMax)
      .recommendCommands()
      .help().alias('help', 'h')
      .version()
      .config('config', 'Path to YAML config file', () => {
        return { configObject: this._config };
      }).alias('config', 'c')
      .options('configObject', {
        describe: 'Set the CLI configuration settings',
        default: this._config,
        hidden: true
      })
      .options('verbose', {
        alias: 'v',
        describe: 'Show execution logs and error stacks',
        type: 'boolean',
        default: false
      })
      .locale('en');

    this._loadYargsMiddlewares();

    this._loadYargsEpilogue();

    this._loadYargsFailHandler();

    this._loadPluginsYargsSettings();
  }

  /**
   * Loads the Yargs middlewares.
   * @private
   */
  _loadYargsMiddlewares() {
    this._yargs = this._yargs.middleware([argv => {
      if (argv.verbose) {
        logger.attachHandler(console.log);
      }
    }]);
  }

  /**
  * Loads the Yargs' epilogue message.
  * @private
  */
  _loadYargsEpilogue() {
    let epilogue =
      'For more information, visit https://github.com/back4app/antframework';

    let plugins = this._ant.pluginController.plugins.map(
      plugin => this._ant.pluginController.getPluginName(plugin)
    ).join(', ');

    if (
      this._ant.pluginController.loadingErrors &&
      this._ant.pluginController.loadingErrors.length
    ) {
      let loadingErrors = this._ant.pluginController.loadingErrors;

      if (yargsHelper.isVerboseMode()) {
        loadingErrors = loadingErrors.map(loadingError => loadingError.stack);
      }

      loadingErrors = loadingErrors.join('\n');

      plugins = plugins.concat(`

There were some errors when loading the plugins:
${loadingErrors}`);

      if (!yargsHelper.isVerboseMode()) {
        plugins = plugins.concat(
          '\n\nFor getting the error stack, use --verbose option'
        );
      }
    }

    if (plugins) {
      epilogue =
`Plugins:
  ${plugins}

${epilogue}`;
    }

    this._yargs = this._yargs.epilogue(epilogue);
  }

  /**
   * Loads the Yargs fail handler.
   * @private
   */
  _loadYargsFailHandler() {
    this._yargs = this._yargs.fail((msg, err, yargs) => {
      if (err) {
        if (
          err.name === 'YError' &&
          err.message.indexOf('Not enough arguments following: ') === 0
        ) {
          msg = err.message;
        } else {
          throw err;
        }
      }

      if (msg === demandCommandMinMsg) {
        console.log(yargs.help());
        process.exit(0);
      } else {
        if (msg.indexOf('Unknown argument: ') === 0) {
          msg = msg.replace('argument', 'command');
        }
        yargsHelper.handleErrorMessage(msg, err);
      }
    });
  }

  /**
  * Loads the Yargs settings specific of each loaded plugin.
  * @private
  */
  _loadPluginsYargsSettings() {
    for (const plugin of this._ant.pluginController.plugins) {
      this._ant.pluginController.loadPluginYargsSettings(plugin, this._yargs);
    }
  }

  /**
  * Executes the CLI program.
  */
  execute() {
    this._yargs.argv;
  }
}

module.exports = AntCli;<|MERGE_RESOLUTION|>--- conflicted
+++ resolved
@@ -9,12 +9,7 @@
 const yargsHelper = require('../util/yargsHelper');
 const Ant = require('../Ant');
 const logger = require('../util/logger');
-<<<<<<< HEAD
-const Config = require('../Config');
-const configUtil = require('../util/config');
-=======
 const Config = require('../config/Config');
->>>>>>> cd14a405
 
 const demandCommandMinMsg = 'You missed the command';
 const demandCommandMinMax = 'You can run only one command per call';
@@ -68,11 +63,7 @@
         configPath = process.argv[configPathIndex];
       }
     } else {
-<<<<<<< HEAD
-      configPath = configUtil.getLocalConfigPath();
-=======
       configPath = Config.GetLocalConfigPath();
->>>>>>> cd14a405
       if (!fs.existsSync(configPath)) {
         configPath = null;
       }
@@ -80,17 +71,6 @@
     if (configPath) {
       try {
         config = new Config(configPath).config;
-<<<<<<< HEAD
-        if (!config.basePath) {
-          const sliceEnd = configPath.lastIndexOf('/') + 1;
-          if (sliceEnd) {
-            config.basePath = configPath.slice(0, sliceEnd);
-          } else {
-            config.basePath = './';
-          }
-        }
-=======
->>>>>>> cd14a405
       } catch (e) {
         yargsHelper.handleErrorMessage(
           `Could not load config file ${configPath}`,
