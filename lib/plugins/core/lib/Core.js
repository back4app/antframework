--- conflicted
+++ resolved
@@ -123,7 +123,6 @@
             });
           },
           async (argv) => {
-            console.log(argv);
             try {
               await this.addPlugin(argv.plugin, argv.configPath || argv.global);
               process.exit(0);
@@ -259,13 +258,8 @@
           },
           async argv => {
             try {
-<<<<<<< HEAD
-              const { name, function: func, runtime, type, global, template } = argv;
-              await this.addFunction(name, func, runtime, type, global, template);
-=======
-              const { name, function: func, runtime, type, configPath, global } = argv;
-              await this.addFunction(name, func, runtime, type, configPath || global);
->>>>>>> 8a991fc2
+              const { name, function: func, runtime, type, configPath, global, template } = argv;
+              await this.addFunction(name, func, runtime, type, configPath || global, template);
               process.exit(0);
             } catch (e) {
               yargsHelper.handleErrorMessage(e.message, e, 'function add');
@@ -719,22 +713,14 @@
    * @param {String} func The path of the function
    * @param {Runtime} runtime The runtime to run the function
    * @param {String} type The type of the AntFunction that will be added
-<<<<<<< HEAD
-   * @param {Boolean} isGlobal True if should be added into global configuration,
-   * false if it should be added into local configuration
-   * @param {String} template The path to the template to render the function
-   * source file when it does not exists
-   */
-  async addFunction(name, func, runtime, type = 'lib', isGlobal, template) {
-    const config = Core._getConfig(isGlobal);
-=======
    * @param {String|Boolean} config The configuration file path whose function
    * will be added; or a flag indicating this change should be done on the
    * global configuration (if true), or local configuration (if false).
-   */
-  async addFunction(name, func, runtime, type = 'lib', config) {
+   * @param {String} template The path to the template to render the function
+   * source file when it does not exists
+   */
+  async addFunction(name, func, runtime, type = 'lib', config, template) {
     config = Core._getConfig(config);
->>>>>>> 8a991fc2
     switch(type) {
     case 'lib':
       /* eslint-disable no-case-declarations */
