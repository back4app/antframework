<<<<<<< HEAD
# The GraphQL model path
# model: ./model.graphql
=======
# The service name
service: {{service}}

# The service base path
# basePath: ./

# The installed plugins
plugins:

  # This plugin enables the Ant Framework for building and starting GraphQL API
  # services
  - ./lib/plugins/graphQL:

      # The GraphQL plugin base path
      # basePath: ./

      # The GraphQL model path
      # model: ./model.graphql

      # The script to start the GraphQL API server when starting this service
      # server:
        # bin: ./lib/plugins/graphQL/templates/default/bin/server.js
        # port: 3000
>>>>>>> aba0ff20

# Below is an example of how to load custom templates using this config file.
# There will be loaded templates from two custom categories (MyCustomCategory and Foo).
# On MyCustomCategory, two templates will be loaded:
# - The first one with name MyCustomTemplate, with path /path/to/my/custom
# - The second one with name AnotherCustom, and path /path/to/another/foo
#
# The second category, Foo, will load only the Bar template, whose path is /whatever/foo/bar.
#
# templates:
#   MyCustomCategory:
#     MyCustomTemplate: /path/to/my/custom
#     AnotherCustom: /path/to/another/foo
#   Foo:
#     Bar: /whatever/foo/bar

# The service name
service: {{service}}<|MERGE_RESOLUTION|>--- conflicted
+++ resolved
@@ -1,9 +1,17 @@
-<<<<<<< HEAD
-# The GraphQL model path
-# model: ./model.graphql
-=======
-# The service name
-service: {{service}}
+# Below is an example of how to load custom templates using this config file.
+# There will be loaded templates from two custom categories (MyCustomCategory and Foo).
+# On MyCustomCategory, two templates will be loaded:
+# - The first one with name MyCustomTemplate, with path /path/to/my/custom
+# - The second one with name AnotherCustom, and path /path/to/another/foo
+#
+# The second category, Foo, will load only the Bar template, whose path is /whatever/foo/bar.
+#
+# templates:
+#   MyCustomCategory:
+#     MyCustomTemplate: /path/to/my/custom
+#     AnotherCustom: /path/to/another/foo
+#   Foo:
+#     Bar: /whatever/foo/bar
 
 # The service base path
 # basePath: ./
@@ -25,22 +33,6 @@
       # server:
         # bin: ./lib/plugins/graphQL/templates/default/bin/server.js
         # port: 3000
->>>>>>> aba0ff20
-
-# Below is an example of how to load custom templates using this config file.
-# There will be loaded templates from two custom categories (MyCustomCategory and Foo).
-# On MyCustomCategory, two templates will be loaded:
-# - The first one with name MyCustomTemplate, with path /path/to/my/custom
-# - The second one with name AnotherCustom, and path /path/to/another/foo
-#
-# The second category, Foo, will load only the Bar template, whose path is /whatever/foo/bar.
-#
-# templates:
-#   MyCustomCategory:
-#     MyCustomTemplate: /path/to/my/custom
-#     AnotherCustom: /path/to/another/foo
-#   Foo:
-#     Bar: /whatever/foo/bar
 
 # The service name
 service: {{service}}